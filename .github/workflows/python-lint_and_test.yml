--- conflicted
+++ resolved
@@ -29,10 +29,7 @@
         python -m pip install --upgrade pip
         python -m pip install flake8 pytest
         if [ -f requirements.txt ]; then pip install -r requirements.txt; fi
-<<<<<<< HEAD
-=======
         # pip install -e .
->>>>>>> e392009d
     - name: Lint with flake8
       run: |
         # stop the build if there are Python syntax errors or undefined names
